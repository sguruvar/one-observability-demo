--- conflicted
+++ resolved
@@ -75,29 +75,15 @@
         public async Task<IActionResult> HouseKeeping()
         {
             if (EnsureUserId()) return new EmptyResult();
-<<<<<<< HEAD
-            
-=======
-            _logger.LogInformation("In Housekeeping, trying to reset the app.");
->>>>>>> 65de8ad9
             var userId = ViewBag.UserId?.ToString();
 
             _logger.LogInformation($"In Housekeeping, trying to reset the app for user: {userId}");
-            
             try
             {
                 string cleanupadoptionsurl = ParameterNames.GetParameterValue(ParameterNames.CLEANUP_ADOPTIONS_URL, _configuration);
-
                 using var httpClient = _httpClientFactory.CreateClient();
-<<<<<<< HEAD
                 var url = UrlHelper.BuildUrl(cleanupadoptionsurl, new String[]{userId}, null);
                 var response = await httpClient.DeleteAsync(url);
-                
-=======
-                var url = UrlHelper.BuildUrl(cleanupadoptionsurl, new string[]{"userId", userId}, null);
-                var response = await httpClient.PostAsync(url, null);
-
->>>>>>> 65de8ad9
                 if (!response.IsSuccessStatusCode)
                 {
                     _logger.LogWarning($"Housekeeping API returned - {response.StatusCode} - for user: {userId}");
