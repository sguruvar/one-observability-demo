{
  "name": "pet_stack",
  "version": "0.2.0",
  "bin": {
    "pet_stack": "bin/pet_stack.js"
  },
  "scripts": {
    "build:status-updater": "(cd ../../petstatusupdater && npm i)",
    "build": "tsc",
    "watch": "tsc -w",
    "test": "jest",
    "cdk": "cdk"
  },
  "dependencies": {
<<<<<<< HEAD
    "@aws-cdk/aws-lambda-python-alpha": "^2.178.2-alpha.0",
    "@types/js-yaml": "^4.0.9",
    "aws-cdk-lib": "^2.178.2",
=======
    "@aws-cdk/aws-lambda-python-alpha": "^2.179.0-alpha.0",
    "@aws-cdk/lambda-layer-kubectl-v32": "^2.0.3",
    "@types/js-yaml": "^4.0.9",
    "aws-cdk-lib": "^2.179.0",
>>>>>>> 07fd4354
    "cdk-ecr-deployment": "^3.1.9",
    "jest": "^29.7.0",
    "js-yaml": "^4.1.0",
    "source-map-support": "^0.5.21"
  },
  "devDependencies": {
    "@types/jest": "^29.5.14",
    "@types/node": "^22.13.4",
<<<<<<< HEAD
    "aws-cdk": "^2.178.2",
    "cdk-nag": "^2.35.18",
=======
    "aws-cdk": "^2.1000.2",
    "cdk-nag": "^2.35.24",
>>>>>>> 07fd4354
    "constructs": "^10.4.2",
    "ts-jest": "^29.2.5",
    "ts-node": "^10.9.2",
    "ts-replace-all": "^1.0.0",
    "typescript": "^5.7.3"
  }
}<|MERGE_RESOLUTION|>--- conflicted
+++ resolved
@@ -12,16 +12,10 @@
     "cdk": "cdk"
   },
   "dependencies": {
-<<<<<<< HEAD
-    "@aws-cdk/aws-lambda-python-alpha": "^2.178.2-alpha.0",
-    "@types/js-yaml": "^4.0.9",
-    "aws-cdk-lib": "^2.178.2",
-=======
     "@aws-cdk/aws-lambda-python-alpha": "^2.179.0-alpha.0",
     "@aws-cdk/lambda-layer-kubectl-v32": "^2.0.3",
     "@types/js-yaml": "^4.0.9",
     "aws-cdk-lib": "^2.179.0",
->>>>>>> 07fd4354
     "cdk-ecr-deployment": "^3.1.9",
     "jest": "^29.7.0",
     "js-yaml": "^4.1.0",
@@ -30,13 +24,8 @@
   "devDependencies": {
     "@types/jest": "^29.5.14",
     "@types/node": "^22.13.4",
-<<<<<<< HEAD
-    "aws-cdk": "^2.178.2",
-    "cdk-nag": "^2.35.18",
-=======
     "aws-cdk": "^2.1000.2",
     "cdk-nag": "^2.35.24",
->>>>>>> 07fd4354
     "constructs": "^10.4.2",
     "ts-jest": "^29.2.5",
     "ts-node": "^10.9.2",
