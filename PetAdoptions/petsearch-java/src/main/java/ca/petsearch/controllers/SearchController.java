--- conflicted
+++ resolved
@@ -1,3 +1,7 @@
+/*
+Copyright Amazon.com, Inc. or its affiliates. All Rights Reserved.
+SPDX-License-Identifier: Apache-2.0
+*/
 package ca.petsearch.controllers;
 
 import ca.petsearch.MetricEmitter;
@@ -47,7 +51,8 @@
     private final Tracer tracer;
     private Map<String, String> paramCache = new HashMap<>();
 
-    public SearchController(AmazonS3 s3Client, AmazonDynamoDB ddbClient, AWSSimpleSystemsManagement ssmClient, MetricEmitter metricEmitter, Tracer tracer, RandomNumberGenerator randomGenerator) {
+    public SearchController(AmazonS3 s3Client, AmazonDynamoDB ddbClient, AWSSimpleSystemsManagement ssmClient,
+            MetricEmitter metricEmitter, Tracer tracer, RandomNumberGenerator randomGenerator) {
         this.s3Client = s3Client;
         this.ddbClient = ddbClient;
         this.ssmClient = ssmClient;
@@ -79,26 +84,26 @@
     private String getPetUrl(String petType, String image) {
         Span span = tracer.spanBuilder("Get Pet URL").startSpan();
 
-        try(Scope scope = span.makeCurrent()) {
+        try (Scope scope = span.makeCurrent()) {
 
             String s3BucketName = getSSMParameter(BUCKET_NAME);
 
             String key = getKey(petType, image);
-            
-            Double randomnumber = Math.random()*9999;
+
+            Double randomnumber = Math.random() * 9999;
 
             if (randomnumber < 100) {
-                logger.debug("Forced exception to show S3 bucket creation error. The bucket never really gets created due to lack of permissions");
+                logger.debug(
+                        "Forced exception to show S3 bucket creation error. The bucket never really gets created due to lack of permissions");
                 logger.info("Trying to create a S3 Bucket");
                 logger.info(randomnumber + " is the random number");
                 s3Client.createBucket(s3BucketName);
             }
 
             logger.info("Generating presigned url");
-            GeneratePresignedUrlRequest generatePresignedUrlRequest =
-                    new GeneratePresignedUrlRequest(s3BucketName, key)
-                            .withMethod(HttpMethod.GET)
-                            .withExpiration(new Date(System.currentTimeMillis() + TimeUnit.MINUTES.toMillis(5)));
+            GeneratePresignedUrlRequest generatePresignedUrlRequest = new GeneratePresignedUrlRequest(s3BucketName, key)
+                    .withMethod(HttpMethod.GET)
+                    .withExpiration(new Date(System.currentTimeMillis() + TimeUnit.MINUTES.toMillis(5)));
 
             return s3Client.generatePresignedUrl(generatePresignedUrlRequest).toString();
 
@@ -111,10 +116,12 @@
         }
     }
 
-    @WithSpan("Get parameter from Systems Manager or cache") // this annotation can be used as an alternative to tracer.spanBuilder
+    @WithSpan("Get parameter from Systems Manager or cache") // this annotation can be used as an alternative to
+                                                             // tracer.spanBuilder
     private String getSSMParameter(String paramName) {
         if (!paramCache.containsKey(paramName)) {
-            GetParameterRequest parameterRequest = new GetParameterRequest().withName(paramName).withWithDecryption(false);
+            GetParameterRequest parameterRequest = new GetParameterRequest().withName(paramName)
+                    .withWithDecryption(false);
 
             GetParameterResult parameterResult = ssmClient.getParameter(parameterRequest);
             paramCache.put(paramName, parameterResult.getParameter().getValue());
@@ -135,41 +142,27 @@
         return currentPet;
     }
 
-
     @GetMapping("/api/search")
     public ResponseEntity<?> search(
             @RequestParam(name = "pettype", defaultValue = "", required = false) String petType,
             @RequestParam(name = "petcolor", defaultValue = "", required = false) String petColor,
-            @RequestParam(name = "petid", defaultValue = "", required = false) String petId
-    ) throws InterruptedException {
+            @RequestParam(name = "petid", defaultValue = "", required = false) String petId)
+            throws InterruptedException {
         Span span = tracer.spanBuilder("Scanning DynamoDB Table").startSpan();
 
-<<<<<<< HEAD
-        // Check if petType is dinosaur and return 404 error with custom message
-        if (petType != null && !petType.trim().isEmpty() && petType.equals("dinosaur")) {
-            logger.warn("Dinosaur pet type requested - returning 404 error");
+        // return 404 error with custom message for invalid pet type
+        if (petType != null && !petType.trim().isEmpty() && !petType.equals("puppy") && !petType.equals("kitten")
+                && !petType.equals("bunny")) {
+            logger.warn(petType + " pet type requested - returning 404 error");
             span.setAttribute("error", true);
-            span.setAttribute("error.message", "Dinosaur pet type not found");
-            span.end();
-            ErrorResponse errorResponse = new ErrorResponse(
-                404, 
-                "Dinosaur pet type not found", 
-                "Dinosaur pet type not found", 
-=======
-        //  return 404 error with custom message for invalid pet type
-        if (petType != null && !petType.trim().isEmpty() && !petType.equals("puppy") && !petType.equals("kitten") && !petType.equals("bunny")) {
-            logger.warn(petType+" pet type requested - returning 404 error");
-            span.setAttribute("error", true);
-            String errorMsg = petType+" pet type not found";
+            String errorMsg = petType + " pet type not found";
             span.setAttribute("error.message", errorMsg);
             span.end();
             ErrorResponse errorResponse = new ErrorResponse(
-                404, 
-                errorMsg, 
-                errorMsg, 
->>>>>>> 3985a670
-                "/api/search"
-            );
+                    404,
+                    errorMsg,
+                    errorMsg,
+                    "/api/search");
             return ResponseEntity.status(HttpStatus.NOT_FOUND).body(errorResponse);
         }
 
@@ -178,7 +171,7 @@
             logger.debug("Delaying the response on purpose, to show on traces as an issue");
             TimeUnit.MILLISECONDS.sleep(3000);
         }
-        try(Scope scope = span.makeCurrent()) {
+        try (Scope scope = span.makeCurrent()) {
 
             List<Pet> result = ddbClient.scan(
                     buildScanRequest(petType, petColor, petId))
